use git_testament::{git_testament, render_testament};
use graph::prometheus::Registry;
use ipfs_api::IpfsClient;
use lazy_static::lazy_static;
use std::env;
use std::io::{BufRead, BufReader};
use std::path::Path;
use std::str::FromStr;
use std::time::Duration;
use structopt::StructOpt;
use tokio::sync::mpsc;

use graph::components::forward;
use graph::components::{
    ethereum::{EthereumNetworks, NodeCapabilities},
    store::BlockStore,
};
use graph::data::graphql::effort::LoadManager;
use graph::log::logger;
use graph::prelude::{IndexNodeServer as _, JsonRpcServer as _, *};
use graph::util::security::SafeDisplay;
use graph_chain_arweave::adapter::ArweaveAdapter;
use graph_chain_ethereum::{network_indexer, BlockIngestor, BlockStreamBuilder, Transport};
use graph_core::{
    three_box::ThreeBoxAdapter, LinkResolver, MetricsRegistry,
    SubgraphAssignmentProvider as IpfsSubgraphAssignmentProvider, SubgraphInstanceManager,
    SubgraphRegistrar as IpfsSubgraphRegistrar,
};
use graph_graphql::prelude::GraphQlRunner;
use graph_runtime_wasm::RuntimeHostBuilder as WASMRuntimeHostBuilder;
use graph_server_http::GraphQLServer as GraphQLQueryServer;
use graph_server_index_node::IndexNodeServer;
use graph_server_json_rpc::JsonRpcServer;
use graph_server_metrics::PrometheusMetricsServer;
use graph_server_websocket::SubscriptionServer as GraphQLSubscriptionServer;
<<<<<<< HEAD
use graph_store_postgres::BlockStore as DieselBlockStore;
use ipfs_api::TryFromUri;
=======
use graph_store_postgres::{register_jobs as register_store_jobs, BlockStore as DieselBlockStore};

>>>>>>> 84ece920
mod config;
mod opt;
mod store_builder;

use config::Config;
use store_builder::StoreBuilder;

lazy_static! {
    // Default to an Ethereum reorg threshold to 50 blocks
    static ref REORG_THRESHOLD: BlockNumber = env::var("ETHEREUM_REORG_THRESHOLD")
        .ok()
        .map(|s| BlockNumber::from_str(&s)
            .unwrap_or_else(|_| panic!("failed to parse env var ETHEREUM_REORG_THRESHOLD")))
        .unwrap_or(50);

    // Default to an ancestor count of 50 blocks
    static ref ANCESTOR_COUNT: BlockNumber = env::var("ETHEREUM_ANCESTOR_COUNT")
        .ok()
        .map(|s| BlockNumber::from_str(&s)
             .unwrap_or_else(|_| panic!("failed to parse env var ETHEREUM_ANCESTOR_COUNT")))
        .unwrap_or(50);
}

git_testament!(TESTAMENT);

fn read_expensive_queries() -> Result<Vec<Arc<q::Document>>, std::io::Error> {
    // A file with a list of expensive queries, one query per line
    // Attempts to run these queries will return a
    // QueryExecutionError::TooExpensive to clients
    const EXPENSIVE_QUERIES: &str = "/etc/graph-node/expensive-queries.txt";
    let path = Path::new(EXPENSIVE_QUERIES);
    let mut queries = Vec::new();
    if path.exists() {
        let file = std::fs::File::open(path)?;
        let reader = BufReader::new(file);
        for line in reader.lines() {
            let line = line?;
            let query = graphql_parser::parse_query(&line)
                .map_err(|e| {
                    let msg = format!(
                        "invalid GraphQL query in {}: {}\n{}",
                        EXPENSIVE_QUERIES,
                        e.to_string(),
                        line
                    );
                    std::io::Error::new(std::io::ErrorKind::InvalidData, msg)
                })?
                .into_static();
            queries.push(Arc::new(query));
        }
    }
    Ok(queries)
}

// Saturating the blocking threads can cause all sorts of issues, so set a large maximum.
// Ideally we'd use semaphores to not use more blocking threads than DB connections,
// but for now this is necessary.
#[tokio::main(max_threads = 2000)]
async fn main() {
    env_logger::init();

    // Allow configuring fail points on debug builds. Used for integration tests.
    #[cfg(debug_assertions)]
    std::mem::forget(fail::FailScenario::setup());

    let opt = opt::Opt::from_args();

    // Set up logger
    let logger = logger(opt.debug);

    // Log version information
    info!(
        logger,
        "Graph Node version: {}",
        render_testament!(TESTAMENT)
    );

    let config = match Config::load(&logger, &opt.clone().into()) {
        Err(e) => {
            eprintln!("configuration error: {}", e);
            std::process::exit(1);
        }
        Ok(config) => config,
    };
    if opt.check_config {
        match config.to_json() {
            Ok(txt) => println!("{}", txt),
            Err(e) => eprintln!("error serializing config: {}", e),
        }
        eprintln!("Successfully validated configuration");
        std::process::exit(0);
    }

    let node_id =
        NodeId::new(opt.node_id.clone()).expect("Node ID must contain only a-z, A-Z, 0-9, and '_'");
    let query_only = config.query_only(&node_id);

    // Obtain subgraph related command-line arguments
    let subgraph = opt.subgraph.clone();

    // Obtain ports to use for the GraphQL server(s)
    let http_port = opt.http_port;
    let ws_port = opt.ws_port;

    // Obtain JSON-RPC server port
    let json_rpc_port = opt.admin_port;

    // Obtain index node server port
    let index_node_port = opt.index_node_port;

    // Obtain metrics server port
    let metrics_port = opt.metrics_port;

    // Obtain STORE_CONNECTION_POOL_SIZE setting
    let store_conn_pool_size: u32 = opt.store_connection_pool_size;

    let arweave_adapter = Arc::new(ArweaveAdapter::new(opt.arweave_api.clone()));

    let three_box_adapter = Arc::new(ThreeBoxAdapter::new(opt.three_box_api.clone()));

    info!(logger, "Starting up");

    // Optionally, identify the Elasticsearch logging configuration
    let elastic_config = opt
        .elasticsearch_url
        .clone()
        .map(|endpoint| ElasticLoggingConfig {
            endpoint: endpoint.clone(),
            username: opt.elasticsearch_user.clone(),
            password: opt.elasticsearch_password.clone(),
        });

    // Create a component and subgraph logger factory
    let logger_factory = LoggerFactory::new(logger.clone(), elastic_config);

    // Try to create IPFS clients for each URL specified in `--ipfs`
    let ipfs_clients: Vec<_> = create_ipfs_clients(&logger, &opt.ipfs);

    // Convert the client into a link resolver
    let link_resolver = Arc::new(LinkResolver::from(ipfs_clients));

    // Set up Prometheus registry
    let prometheus_registry = Arc::new(Registry::new());
    let metrics_registry = Arc::new(MetricsRegistry::new(
        logger.clone(),
        prometheus_registry.clone(),
    ));
    let mut metrics_server =
        PrometheusMetricsServer::new(&logger_factory, prometheus_registry.clone());

    // Ethereum clients; query nodes ignore all ethereum clients and never
    // connect to them directly
    let eth_networks = if query_only {
        EthereumNetworks::new()
    } else {
        create_ethereum_networks(logger.clone(), metrics_registry.clone(), &config)
            .await
            .expect("Failed to parse Ethereum networks")
    };

    let graphql_metrics_registry = metrics_registry.clone();

    let stores_logger = logger.clone();
    let stores_error_logger = logger.clone();
    let stores_eth_networks = eth_networks.clone();
    let contention_logger = logger.clone();

    let expensive_queries = read_expensive_queries().unwrap();

    let store_builder =
        StoreBuilder::new(&logger, &node_id, &config, metrics_registry.cheap_clone());

    graph::spawn(
        futures::stream::FuturesOrdered::from_iter(stores_eth_networks.flatten().into_iter().map(
            |(network_name, capabilities, eth_adapter)| {
                info!(
                    logger, "Connecting to Ethereum...";
                    "network" => &network_name,
                    "capabilities" => &capabilities
                );
                eth_adapter
                    .net_identifiers(&logger)
                    .map(move |network_identifier| (network_name, capabilities, network_identifier))
                    .compat()
            },
        ))
        .compat()
        .map_err(move |e| {
            error!(stores_error_logger, "Was a valid Ethereum node provided?");
            panic!("Failed to connect to Ethereum node: {}", e);
        })
        .map(move |(network_name, capabilities, network_identifier)| {
            info!(
                stores_logger,
                "Connected to Ethereum";
                "network" => &network_name,
                "network_version" => &network_identifier.net_version,
                "capabilities" => &capabilities
            );
            (network_name, network_identifier)
        })
        .collect()
        .and_then(move |networks| {
            let subscription_manager = store_builder.subscription_manager();
            let network_store = store_builder.network_store(networks);
            let load_manager = Arc::new(LoadManager::new(
                &logger,
                expensive_queries,
                metrics_registry.clone(),
                store_conn_pool_size as usize,
            ));
            let graphql_runner = Arc::new(GraphQlRunner::new(
                &logger,
                network_store.clone(),
                subscription_manager.clone(),
                load_manager,
            ));
            let mut graphql_server = GraphQLQueryServer::new(
                &logger_factory,
                graphql_metrics_registry,
                graphql_runner.clone(),
                node_id.clone(),
            );
            let subscription_server = GraphQLSubscriptionServer::new(
                &logger,
                graphql_runner.clone(),
                network_store.subgraph_store(),
            );

            let mut index_node_server = IndexNodeServer::new(
                &logger_factory,
                graphql_runner.clone(),
                network_store.clone(),
            );

            // Spawn Ethereum network indexers for all networks that are to be indexed
            opt.network_subgraphs
                .into_iter()
                .filter(|network_subgraph| network_subgraph.starts_with("ethereum/"))
                .for_each(|network_subgraph| {
                    let network_name = network_subgraph.replace("ethereum/", "");
                    let mut indexer = network_indexer::NetworkIndexer::new(
                        &logger,
                        eth_networks
                            .adapter_with_capabilities(
                                network_name.clone(),
                                &NodeCapabilities {
                                    archive: false,
                                    traces: false,
                                },
                            )
                            .expect(&*format!("adapter for network, {}", network_name))
                            .clone(),
                        network_store.subgraph_store(),
                        metrics_registry.clone(),
                        format!("network/{}", network_subgraph).into(),
                        None,
                        network_name,
                    );
                    graph::spawn(
                        indexer
                            .take_event_stream()
                            .unwrap()
                            .for_each(|_| {
                                // For now we simply ignore these events; we may later use them
                                // to drive subgraph indexing
                                Ok(())
                            })
                            .compat(),
                    );
                });

            if !opt.disable_block_ingestor {
                let block_polling_interval = Duration::from_millis(opt.ethereum_polling_interval);

                start_block_ingestor(
                    &logger,
                    block_polling_interval,
                    &eth_networks,
                    network_store.block_store(),
                    &logger_factory,
                );

                // Start a task runner
                let mut job_runner = graph::util::jobs::Runner::new(&logger);
                register_store_jobs(&mut job_runner, network_store.clone());
                graph::spawn_blocking(job_runner.start());
            }

            let block_stream_builder = BlockStreamBuilder::new(
                network_store.subgraph_store(),
                network_store.block_store(),
                eth_networks.clone(),
                node_id.clone(),
                *REORG_THRESHOLD,
                metrics_registry.clone(),
            );
            let runtime_host_builder = WASMRuntimeHostBuilder::new(
                eth_networks.clone(),
                link_resolver.clone(),
                network_store.subgraph_store(),
                network_store.block_store(),
                arweave_adapter,
                three_box_adapter,
            );

            let subgraph_instance_manager = SubgraphInstanceManager::new(
                &logger_factory,
                network_store.subgraph_store(),
                network_store.block_store(),
                eth_networks.clone(),
                runtime_host_builder,
                block_stream_builder,
                metrics_registry.clone(),
            );

            // Create IPFS-based subgraph provider
            let mut subgraph_provider = IpfsSubgraphAssignmentProvider::new(
                &logger_factory,
                link_resolver.clone(),
                network_store.subgraph_store(),
            );

            // Forward subgraph events from the subgraph provider to the subgraph instance manager
            graph::spawn(
                forward(&mut subgraph_provider, &subgraph_instance_manager)
                    .unwrap()
                    .compat(),
            );

            // Check version switching mode environment variable
            let version_switching_mode = SubgraphVersionSwitchingMode::parse(
                env::var_os("EXPERIMENTAL_SUBGRAPH_VERSION_SWITCHING_MODE")
                    .unwrap_or_else(|| "instant".into())
                    .to_str()
                    .expect("invalid version switching mode"),
            );

            // Create named subgraph provider for resolving subgraph name->ID mappings
            let subgraph_registrar = Arc::new(IpfsSubgraphRegistrar::new(
                &logger_factory,
                link_resolver,
                Arc::new(subgraph_provider),
                network_store.subgraph_store(),
                subscription_manager,
                network_store.block_store(),
                eth_networks.clone(),
                node_id.clone(),
                version_switching_mode,
            ));
            graph::spawn(
                subgraph_registrar
                    .start()
                    .map_err(|e| panic!("failed to initialize subgraph provider {}", e))
                    .compat(),
            );

            // Start admin JSON-RPC server.
            let json_rpc_server = JsonRpcServer::serve(
                json_rpc_port,
                http_port,
                ws_port,
                subgraph_registrar.clone(),
                node_id.clone(),
                logger.clone(),
            )
            .expect("failed to start JSON-RPC admin server");

            // Let the server run forever.
            std::mem::forget(json_rpc_server);

            // Add the CLI subgraph with a REST request to the admin server.
            if let Some(subgraph) = subgraph {
                let (name, hash) = if subgraph.contains(':') {
                    let mut split = subgraph.split(':');
                    (split.next().unwrap(), split.next().unwrap().to_owned())
                } else {
                    ("cli", subgraph)
                };

                let name = SubgraphName::new(name)
                    .expect("Subgraph name must contain only a-z, A-Z, 0-9, '-' and '_'");
                let subgraph_id = SubgraphDeploymentId::new(hash)
                    .expect("Subgraph hash must be a valid IPFS hash");

                graph::spawn(
                    async move {
                        subgraph_registrar.create_subgraph(name.clone()).await?;
                        subgraph_registrar
                            .create_subgraph_version(name, subgraph_id, node_id)
                            .await
                    }
                    .map_err(|e| panic!("Failed to deploy subgraph from `--subgraph` flag: {}", e)),
                );
            }

            // Serve GraphQL queries over HTTP
            graph::spawn(
                graphql_server
                    .serve(http_port, ws_port)
                    .expect("Failed to start GraphQL query server")
                    .compat(),
            );

            // Serve GraphQL subscriptions over WebSockets
            graph::spawn(subscription_server.serve(ws_port));

            // Run the index node server
            graph::spawn(
                index_node_server
                    .serve(index_node_port)
                    .expect("Failed to start index node server")
                    .compat(),
            );

            graph::spawn(
                metrics_server
                    .serve(metrics_port)
                    .expect("Failed to start metrics server")
                    .compat(),
            );

            future::ok(())
        })
        .compat(),
    );

    // Periodically check for contention in the tokio threadpool. First spawn a
    // task that simply responds to "ping" requests. Then spawn a separate
    // thread to periodically ping it and check responsiveness.
    let (ping_send, ping_receive) = mpsc::channel::<crossbeam_channel::Sender<()>>(1);
    graph::spawn(ping_receive.for_each(move |pong_send| async move {
        let _ = pong_send.clone().send(());
    }));
    std::thread::spawn(move || loop {
        std::thread::sleep(Duration::from_secs(1));
        let (pong_send, pong_receive) = crossbeam_channel::bounded(1);
        if futures::executor::block_on(ping_send.clone().send(pong_send)).is_err() {
            debug!(contention_logger, "Shutting down contention checker thread");
            break;
        }
        let mut timeout = Duration::from_millis(10);
        while pong_receive.recv_timeout(timeout)
            == Err(crossbeam_channel::RecvTimeoutError::Timeout)
        {
            debug!(contention_logger, "Possible contention in tokio threadpool";
                                     "timeout_ms" => timeout.as_millis(),
                                     "code" => LogCode::TokioContention);
            if timeout < Duration::from_secs(10) {
                timeout *= 10;
            } else if std::env::var_os("GRAPH_KILL_IF_UNRESPONSIVE").is_some() {
                // The node is unresponsive, kill it in hopes it will be restarted.
                crit!(contention_logger, "Node is unresponsive, killing process");
                std::process::abort()
            }
        }
    });

    futures::future::pending::<()>().await;
}

/// Parses an Ethereum connection string and returns the network name and Ethereum adapter.
async fn create_ethereum_networks(
    logger: Logger,
    registry: Arc<MetricsRegistry>,
    config: &Config,
) -> Result<EthereumNetworks, anyhow::Error> {
    let eth_rpc_metrics = Arc::new(ProviderEthRpcMetrics::new(registry));
    let mut parsed_networks = EthereumNetworks::new();
    for (name, chain) in &config.chains.chains {
        for provider in &chain.providers {
            let capabilities = provider.node_capabilities();

            info!(
                logger,
                "Creating transport";
                "network" => &name,
                "url" => &provider.url,
                "capabilities" => capabilities
            );

            use crate::config::Transport::*;

            let (transport_event_loop, transport) = match provider.transport {
                Rpc => Transport::new_rpc(&provider.url),
                Ipc => Transport::new_ipc(&provider.url),
                Ws => Transport::new_ws(&provider.url),
            };

            // If we drop the event loop the transport will stop working.
            // For now it's fine to just leak it.
            std::mem::forget(transport_event_loop);

            parsed_networks.insert(
                name.to_string(),
                capabilities,
                Arc::new(
                    graph_chain_ethereum::EthereumAdapter::new(
                        &provider.url,
                        transport,
                        eth_rpc_metrics.clone(),
                    )
                    .await,
                ) as Arc<dyn EthereumAdapter>,
            );
        }
    }
    Ok(parsed_networks)
}

fn create_ipfs_clients(logger: &Logger, ipfs_addresses: &Vec<String>) -> Vec<IpfsClient> {
    // Parse the IPFS URL from the `--ipfs` command line argument
    let ipfs_addresses: Vec<_> = ipfs_addresses
        .iter()
        .map(|uri| {
            if uri.starts_with("http://") || uri.starts_with("https://") {
                String::from(uri)
            } else {
                format!("http://{}", uri)
            }
        })
        .collect();

    ipfs_addresses
        .into_iter()
        .map(|ipfs_address| {
            info!(
                logger,
                "Trying IPFS node at: {}",
                SafeDisplay(&ipfs_address)
            );
            println!("ipfs_address:{:?}", ipfs_address);
            let ipfs_client = match IpfsClient::from_str(&ipfs_address) {
                Ok(ipfs_client) => ipfs_client,
                Err(e) => {
                    error!(
                        logger,
                        "Failed to create IPFS client for `{}`: {}",
                        SafeDisplay(&ipfs_address),
                        e
                    );
                    panic!("Could not connect to IPFS");
                }
            };

            // Test the IPFS client by getting the version from the IPFS daemon
            let ipfs_test = ipfs_client.clone();
            let ipfs_ok_logger = logger.clone();
            let ipfs_err_logger = logger.clone();
            let ipfs_address_for_ok = ipfs_address.clone();
            let ipfs_address_for_err = ipfs_address.clone();
            graph::spawn(async move {
                ipfs_test
                    .version()
                    .map_err(move |e| {
                        error!(
                            ipfs_err_logger,
                            "Is there an IPFS node running at \"{}\"?",
                            SafeDisplay(ipfs_address_for_err),
                        );
                        panic!("Failed to connect to IPFS: {}", e);
                    })
                    .map_ok(move |_| {
                        info!(
                            ipfs_ok_logger,
                            "Successfully connected to IPFS node at: {}",
                            SafeDisplay(ipfs_address_for_ok)
                        );
                    })
                    .await
            });

            ipfs_client
        })
        .collect()
}

fn start_block_ingestor(
    logger: &Logger,
    block_polling_interval: Duration,
    eth_networks: &EthereumNetworks,
    block_store: Arc<DieselBlockStore>,
    logger_factory: &LoggerFactory,
) {
    // BlockIngestor must be configured to keep at least REORG_THRESHOLD ancestors,
    // otherwise BlockStream will not work properly.
    // BlockStream expects the blocks after the reorg threshold to be present in the
    // database.
    assert!(*ANCESTOR_COUNT >= *REORG_THRESHOLD);

    info!(logger, "Starting block ingestors");

    // Create Ethereum block ingestors and spawn a thread to run each
    eth_networks
        .networks
        .iter()
        .for_each(|(network_name, eth_adapters)| {
            info!(
                logger,
                "Starting block ingestor for network";
                "network_name" => &network_name
            );
            let eth_adapter = eth_adapters.cheapest().unwrap(); //Safe to unwrap since it cannot be empty
            let block_ingestor = BlockIngestor::new(
                block_store
                    .chain_store(network_name)
                    .expect("network with name"),
                eth_adapter.clone(),
                *ANCESTOR_COUNT,
                network_name.to_string(),
                logger_factory,
                block_polling_interval,
            )
            .expect("failed to create Ethereum block ingestor");

            // Run the Ethereum block ingestor in the background
            graph::spawn(block_ingestor.into_polling_stream());
        });
}

#[cfg(test)]
mod test {
    use super::create_ethereum_networks;
    use crate::config::{Config, Opt};
    use graph::components::ethereum::NodeCapabilities;
    use graph::log::logger;
    use graph::prelude::tokio;
    use graph::prometheus::Registry;
    use graph_core::MetricsRegistry;
    use std::sync::Arc;

    #[tokio::test]
    async fn correctly_parse_ethereum_networks() {
        let logger = logger(true);

        let network_args = vec![
            "mainnet:traces:http://localhost:8545/".to_string(),
            "goerli:archive:http://localhost:8546/".to_string(),
        ];

        let opt = Opt {
            postgres_url: Some("not needed".to_string()),
            config: None,
            store_connection_pool_size: 5,
            postgres_secondary_hosts: vec![],
            postgres_host_weights: vec![],
            disable_block_ingestor: true,
            node_id: "default".to_string(),
            ethereum_rpc: network_args,
            ethereum_ws: vec![],
            ethereum_ipc: vec![],
        };

        let config = Config::load(&logger, &opt).expect("can create config");
        let prometheus_registry = Arc::new(Registry::new());
        let metrics_registry = Arc::new(MetricsRegistry::new(
            logger.clone(),
            prometheus_registry.clone(),
        ));

        let ethereum_networks = create_ethereum_networks(logger, metrics_registry, &config)
            .await
            .expect("Correctly parse Ethereum network args");
        let mut network_names = ethereum_networks.networks.keys().collect::<Vec<&String>>();
        network_names.sort();

        let traces = NodeCapabilities {
            archive: false,
            traces: true,
        };
        let archive = NodeCapabilities {
            archive: true,
            traces: false,
        };
        let has_mainnet_with_traces = ethereum_networks
            .adapter_with_capabilities("mainnet".to_string(), &traces)
            .is_ok();
        let has_goerli_with_archive = ethereum_networks
            .adapter_with_capabilities("goerli".to_string(), &archive)
            .is_ok();
        let has_mainnet_with_archive = ethereum_networks
            .adapter_with_capabilities("mainnet".to_string(), &archive)
            .is_ok();
        let has_goerli_with_traces = ethereum_networks
            .adapter_with_capabilities("goerli".to_string(), &traces)
            .is_ok();

        assert_eq!(has_mainnet_with_traces, true);
        assert_eq!(has_goerli_with_archive, true);
        assert_eq!(has_mainnet_with_archive, false);
        assert_eq!(has_goerli_with_traces, false);

        let goerli_capability = ethereum_networks
            .networks
            .get("goerli")
            .unwrap()
            .adapters
            .iter()
            .next()
            .unwrap()
            .capabilities;
        let mainnet_capability = ethereum_networks
            .networks
            .get("mainnet")
            .unwrap()
            .adapters
            .iter()
            .next()
            .unwrap()
            .capabilities;
        assert_eq!(
            network_names,
            vec![&"goerli".to_string(), &"mainnet".to_string()]
        );
        assert_eq!(goerli_capability, archive);
        assert_eq!(mainnet_capability, traces);
    }
}<|MERGE_RESOLUTION|>--- conflicted
+++ resolved
@@ -33,13 +33,8 @@
 use graph_server_json_rpc::JsonRpcServer;
 use graph_server_metrics::PrometheusMetricsServer;
 use graph_server_websocket::SubscriptionServer as GraphQLSubscriptionServer;
-<<<<<<< HEAD
-use graph_store_postgres::BlockStore as DieselBlockStore;
+use graph_store_postgres::{register_jobs as register_store_jobs, BlockStore as DieselBlockStore};
 use ipfs_api::TryFromUri;
-=======
-use graph_store_postgres::{register_jobs as register_store_jobs, BlockStore as DieselBlockStore};
-
->>>>>>> 84ece920
 mod config;
 mod opt;
 mod store_builder;
@@ -322,11 +317,6 @@
                     network_store.block_store(),
                     &logger_factory,
                 );
-
-                // Start a task runner
-                let mut job_runner = graph::util::jobs::Runner::new(&logger);
-                register_store_jobs(&mut job_runner, network_store.clone());
-                graph::spawn_blocking(job_runner.start());
             }
 
             let block_stream_builder = BlockStreamBuilder::new(
@@ -571,8 +561,8 @@
                 "Trying IPFS node at: {}",
                 SafeDisplay(&ipfs_address)
             );
-            println!("ipfs_address:{:?}", ipfs_address);
-            let ipfs_client = match IpfsClient::from_str(&ipfs_address) {
+
+            let ipfs_client = match IpfsClient::new_from_uri(&ipfs_address) {
                 Ok(ipfs_client) => ipfs_client,
                 Err(e) => {
                     error!(
